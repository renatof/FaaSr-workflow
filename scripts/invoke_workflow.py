#!/usr/bin/env python3
import argparse
import logging
import os
import sys
from pathlib import Path

from FaaSr_py import FaaSrPayload, Scheduler

logging.basicConfig(
    level=logging.INFO,
    format="%(levelname)s: %(message)s",
    stream=sys.stdout,
    force=True,
)
logger = logging.getLogger(__name__)


def get_workflow_file():
    """Gets workflow file from command line arguments"""
    parser = argparse.ArgumentParser(
        description="Invoke a workflow defined in a JSON file"
    )
    parser.add_argument(
        "--workflow-file", required=True, help="Path to the workflow JSON file"
    )

    workflow_path = parser.parse_args().workflow_file

    if not Path(workflow_path).is_file():
        logger.error(f"Workflow file {workflow_path} not found")
        sys.exit(1)

    return workflow_path


def add_secrets_to_server_attributes(server, faas_type):
    """Adds secrets to compute server based on FaaS type"""
    
    match faas_type:
        case "GitHubActions":
            token = os.getenv("GH_PAT")
            if not token:
                logger.error(
                    "GH_PAT environment variable must be set for GitHub Action invocation"
                )
                sys.exit(1)
            server["Token"] = token

        case "Lambda":
            aws_access_key = os.getenv("AWS_AccessKey")
            aws_secret_key = os.getenv("AWS_SecretKey")

            if not aws_access_key or not aws_secret_key:
                logger.error(
                    "AWS_AccessKey and AWS_SecretKey environment variables must be set for Lambda invocation"  # noqa E501
                )
                sys.exit(1)

            server["AWS_AccessKey"] = aws_access_key
            server["AWS_SecretKey"] = aws_secret_key

        case "OpenWhisk":
            ow_api_key = os.getenv("OW_APIkey")
            if not ow_api_key:
                logger.error(
                    "OW_APIkey environment variable must be set for OpenWhisk invocation"
                )
                sys.exit(1)
            server["OW_APIkey"] = ow_api_key

        case "GoogleCloud":
            gcp_secret_key = os.getenv("GCP_SecretKey")
            if not gcp_secret_key:
                logger.error(
                    "GCP_SecretKey environment variable must be set for Google Cloud Functions invocation"  # noqa E501
                )
                sys.exit(1)
            server["SecretKey"] = gcp_secret_key

            token = os.getenv("GH_PAT")
            if not token:
                logger.warning(
                    "GH_PAT environment variable must be set for GitHub Action invocation"
                )
                sys.exit(1)
            server["Token"] = token

        case "SLURM":
            slurm_token = os.getenv("SLURM_Token")
            if not slurm_token:
                logger.error(
                    "SLURM_Token environment variable must be set for SLURM invocation"
                )
                sys.exit(1)
            server["SLURM_Token"] = slurm_token


def main():
    """Function invocation script"""
    
    workflow_path = get_workflow_file()

    github_repo = os.getenv("GITHUB_REPOSITORY")
    ref = os.getenv("GITHUB_REF_NAME", "main")
    token = os.getenv("GH_PAT")

    file_path = f"{github_repo}/{ref}/{workflow_path}"

    if not token:
        logger.warning(
            "GH_PAT environment variable not set. Invocation will fail if repository is private"
        )

    try:
        workflow = FaaSrPayload(url=file_path, token=token)
    except Exception as e:
        logger.error(f"Exception raised while while initializing FaaSr payload: {e}")
        sys.exit(1)

    workflow_name = workflow.get("WorkflowName")
    
    if not workflow_name:
        logger.error("WorkflowName not found in payload")
        sys.exit(1)

    entry_action_name = workflow.get("FunctionInvoke")
    
    if not entry_action_name:
        logger.error("FunctionInvoke not found in payload")
        sys.exit(1)

    try:
        server_name = workflow["ActionList"][entry_action_name]["FaaSServer"]
        
        server = workflow["ComputeServers"][server_name]
        
        faas_type = server["FaaSType"]
        
        use_secret_store = server.get("UseSecretStore", False)
    except KeyError as e:
        sys.exit(1)

    if not use_secret_store:
        logger.error("UseSecretStore must be true for initial action")
        sys.exit(1)

<<<<<<< HEAD
    add_secrets_to_server(server, faas_type)
=======
    # Add secret to entry action so that Scheduler can invoke it
    faas_type = server["FaaSType"]
    add_secrets_to_server_attributes(server, faas_type)
>>>>>>> 1aadb174

    try:
        faasr_scheduler = Scheduler(workflow)
        logger.info(f"Triggering entry action: {entry_action_name}")

        faasr_scheduler.trigger_func(workflow_name, entry_action_name)
    except Exception as e:
        logger.error(f"Trigger failed: {e}")
        sys.exit(1)
        
if __name__ == "__main__":
    main()<|MERGE_RESOLUTION|>--- conflicted
+++ resolved
@@ -145,13 +145,10 @@
         logger.error("UseSecretStore must be true for initial action")
         sys.exit(1)
 
-<<<<<<< HEAD
     add_secrets_to_server(server, faas_type)
-=======
     # Add secret to entry action so that Scheduler can invoke it
     faas_type = server["FaaSType"]
     add_secrets_to_server_attributes(server, faas_type)
->>>>>>> 1aadb174
 
     try:
         faasr_scheduler = Scheduler(workflow)
